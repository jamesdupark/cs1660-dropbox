##
# client.py - Dropbox client implementation
##

# ** Optional libraries, uncomment if you need them **
# Search "python <name> library" for documentation
# import string  # Python library with useful string constants
# import dacite  # Helpers for serializing dicts into dataclasses
# import pymerkle # Merkle tree implementation (CS1620/CS2660 only, but still optional)

# ** Support code libraries ****
# The following imports load our support code from the "support"
# directory.  See the Dropbox wiki for usage and documentation.
import support.crypto as crypto                   # Our crypto library
import support.util as util                       # Various helper functions

# These imports load instances of the dataserver, keyserver, and memloc classes
# to use in your client. See the Dropbox Wiki and setup guide for examples.
from support.dataserver import dataserver, memloc
from support.keyserver import keyserver

# **NOTE**:  If you want to use any additional libraries, please ask on Ed
# first.  You are NOT permitted to use any additional cryptographic functions
# other than those provided by crypto.py, or any filesystem/networking libraries.


class User:
    def __init__(self, *args) -> None:
        """
        Class constructor for the `User` class.

        Initializes a base key for key generation and optionally sets public and private
        encryption/signature key fields if given.

        Parameters:
            - un: str - username of the User
            - pw: str - password of the User
        Optional Parameters:
            - pub_key: crypto.AsymmetricEncryptKey - public encryption key of the User
            - priv_key: crypto.AsymmetricDecryptKey - private decryption key of the User
            - verify_key: crypto.SignatureVerifyKey - public verification key of the User
            - sign_key: crypto.SignatureSignKey - private signature key of the User
<<<<<<< HEAD
            - shared_files: dictionary - shared filenames as keys, file owner as value
=======
            - shared_files: dictionary - stores filenames and owners of files shared to the User
>>>>>>> 43b9dc6c
        Fields:
            - un: str - username of the User
            - base_key - base key of the User, used to generate other symmetric keys and memlocs
            - pub_key: crypto.AsymmetricEncryptKey - public encryption key of the User
            - priv_key: crypto.AsymmetricDecryptKey - private decryption key of the User
            - verify_key: crypto.SignatureVerifyKey - public verification key of the User
            - sign_key: crypto.SignatureSignKey - private signature key of the User
<<<<<<< HEAD
            - shared_files: dictionary - shared filenames as keys, file owner as value
=======
            - shared_files: dictionary - stores filenames and owners of files shared to the User
>>>>>>> 43b9dc6c
        """
        if len(args) == 2:
            self.un, pw = args[0], args[1]
        elif len(args) == 7:
            self.un, pw, self.pub_key, self.priv_key, self.verify_key, self.sign_key, self.shared_files = \
                args[0], args[1], args[2], args[3], args[4], args[5], args[6]
        else:
            raise TypeError("Incorrect number of arguments for User")

        # generate base key
        self.base_key = crypto.PasswordKDF(self.un+pw,
                                           crypto.HashKDF(util.ObjectToBytes(
                                               self.un+pw), "base_key_salt"),
                                           16)

        self.shared_files = dict()
        # create and push empty shared file dict to the dataserver
        shared_file_loc = generate_memloc(self.base_key, "shared_file_dict")
        shared_file_bytes = util.ObjectToBytes(self.shared_files)
        enc_shared_files, _ = sym_enc_sign(
            self.base_key, "shared_file_dict", shared_file_bytes)
        dataserver.Set(shared_file_loc, enc_shared_files)

        self.shared_with = dict()
        # create and push empty shared with dict to dataserver
        shared_with_loc = generate_memloc(self.base_key, "shared_with_dict")
        shared_with_bytes = util.ObjectToBytes(self.shared_with)
        enc_shared_with, _ = sym_enc_sign(
            self.base_key, "shared_with_dict", shared_with_bytes)
        dataserver.Set(shared_with_loc, enc_shared_with)

    def authenticate(self, username: str, password: str) -> None:
        """
        Retrieves/verifies public/private keys from the Keyserver and Dataserver.

        Paramters:
            - username: username of the User
            - password: password of the User
        Raises:
            - util.DropboxError: if username/password authentication fails
        """
        # Locate and retrieve public keys
        try:
            pub_key = keyserver.Get(username+"_pub_key")
            verify_key = keyserver.Get(username+"_verify_key")
        except ValueError:
            raise util.DropboxError(
                "Authentication Error- No such User exists.")

        # Locate and retrieve private/sign key
        try:
            priv_key_get = dataserver.Get(generate_memloc(
                self.base_key, username+"_priv_key_storage"))
        except:
            raise util.DropboxError(
                "Authentication Error- Check Your Username/Password!")
        try:
            priv_key = crypto.AsymmetricDecryptKey.from_bytes(
                sym_decrypt(self.base_key, "_priv_key_storage", priv_key_get))
        except:
            raise util.DropboxError(
                "Authentication Error - Data tampered!"
            )

        try:
            sign_key_get = dataserver.Get(generate_memloc(
                self.base_key, username+"_sign_key_storage"))
        except:
            raise util.DropboxError(
                "Authentication Error- Check Your Username/Password!")
        sign_key = crypto.SignatureSignKey.from_bytes(
            sym_decrypt(self.base_key, "_sign_key_storage", sign_key_get))

        # Confirm encryption/decryption keys
        auth_msg = b"The Treaty of Versailles[4] was a peace treaty signed on 28 June 1919."
        enc_msg = crypto.AsymmetricEncrypt(pub_key, auth_msg)
        dec_msg = crypto.AsymmetricDecrypt(priv_key, enc_msg)

        if dec_msg != auth_msg:
            raise util.DropboxError(
                "Authentication Error- Check Your Username/Password!")

        # Confirm signature/verify keys
        sign_msg = crypto.SignatureSign(sign_key,
                                        enc_msg)
        verify_msg = crypto.SignatureVerify(verify_key, enc_msg, sign_msg)
        if verify_msg != True:
            raise util.DropboxError(
                "Authentication Error - Check Your Username/Password!")

        # pull shared files from dataserver
        try:
            shared_file_loc = generate_memloc(
                self.base_key, "shared_file_dict")
            enc_shared_file_bytes = dataserver.Get(shared_file_loc)
            dec_shared_file_bytes = sym_verify_dec(
                self.base_key, "shared_file_dict", enc_shared_file_bytes)
            shared_file_dict = util.BytesToObject(dec_shared_file_bytes)
        except ValueError:
            raise util.DropboxError("No shared files dictionary found!")

        # pull shared_with dict from dataserver
        try:
            shared_w_loc = generate_memloc(self.base_key, "shared_with_dict")
            enc_shared_w_bytes = dataserver.Get(shared_w_loc)
            dec_shared_file_bytes = sym_verify_dec(
                self.base_key, "shared_with_dict", enc_shared_w_bytes)
            shared_with = util.BytesToObject(dec_shared_file_bytes)
        except ValueError:
            raise util.DropboxError("No shared files dictionary found!")

        # keys have been verified, assign to fields
        self.pub_key = pub_key
        self.priv_key = priv_key
        self.verify_key = verify_key
        self.sign_key = sign_key
        self.shared_files = shared_file_dict
        self.shared_with = shared_with

        # TODO: add shared_with dict of filenames to list[usernames]

    def upload_file(self, filename: str, data: bytes) -> None:
        """
        The specification for this function is at:
        http://cs.brown.edu/courses/csci1660/dropbox-wiki/client-api/storage/upload-file.html
        """
<<<<<<< HEAD
        # check if file is shared, exists for the User, or doesn't exist
        file_key, is_owner, first_time = check_file_status(self, filename)
             
        # if the file doesn't exist yet, create a file_key, encrypt/sign it, and store it
        if first_time == True:
            file_key = crypto.HashKDF(self.base_key, filename+crypto.SecureRandom(16).decode(errors='backslashreplace'))
            file_key_loc = generate_memloc(self.base_key, filename+"_master_key")
            
            enc_file_key, _ = sym_enc_sign(self.base_key, filename+"_master_key", file_key)
            dataserver.Set(file_key_loc, enc_file_key)
        
=======
        # is_owner = check_owner(self, filename)
        # if you're not the owner, the file might've been revoked (and the file_key changed) so
        # update your file_key

        generate_metadata = False

        # check if a file_key already exists; if so, use the same one. if not, make new file_key
        try:
            file_key_loc = generate_memloc(
                self.base_key, filename+"_master_key")
            file_key = sym_verify_dec(
                self.base_key, filename +
                "_master_key", dataserver.Get(file_key_loc)
            )

            # download metadata
            meta_loc = generate_memloc(file_key, "metadata")
            enc_meta = dataserver.Get(meta_loc)
            meta_bytes = sym_decrypt(file_key, "metadata", enc_meta)
            meta = util.BytesToObject(meta_bytes)
        except ValueError:
            generate_metadata = True
            # generate file key for this file
            file_key = crypto.HashKDF(
                self.base_key, filename+crypto.SecureRandom(16).decode(errors='backslashreplace'))
            # encrypt & store file key
            enc_file_key, _ = sym_enc_sign(
                self.base_key, filename+"_master_key", file_key)
            dataserver.Set(file_key_loc, enc_file_key)

>>>>>>> 43b9dc6c
        # slice file
        body, tail = slice_file(data)
        block_count = 2

        # check if we need to separate the file into multiple blocks
        if body == tail:
            block_count = 1

<<<<<<< HEAD
        # if necessary, initialize and store sharing metadata
        if first_time == True:
            share_list = util.ObjectToBytes([self.un])
            share_list_loc = generate_memloc(
                file_key, filename+"_sharing"
            )
            enc_sharing, _ = sym_enc_sign(
                file_key, filename+"_sharing", share_list
            )
            dataserver.Set(share_list_loc, enc_sharing)

        block_count_loc = generate_memloc(
            file_key, filename+"_num_blocks"
        )
        enc_num_blocks, _ = sym_enc_sign(
            file_key, filename+"_num_blocks", block_count.to_bytes(16, 'little')
        )
        dataserver.Set(block_count_loc, enc_num_blocks)
=======
        # if necessary, initialize metadata; then store
        if generate_metadata == True:
            # share_list = util.ObjectToBytes([self.un])
            # share_list_loc = generate_memloc(file_key, filename+"_sharing")
            # enc_share_list, _ = sym_enc_sign(file_key, filename+"_sharing", share_list)
            # dataserver.Set(share_list_loc, enc_share_list)
            # initialize metadata
            meta = dict()
            meta["current"] = True
        elif not meta["current"]:
            # call recieve_file as necessary or fail b/c you've been revoked --> remove from shared_files
            self.receive_file(filename, self.shared_files[filename])
            self.upload_file(filename, data)
            return

        meta["block_count"] = block_count

        meta_loc = generate_memloc(file_key, "metadata")
        enc_meta, _ = sym_enc_sign(
            file_key, "metadata", util.ObjectToBytes(meta))
        dataserver.Set(meta_loc, enc_meta)
        # block_count_loc = generate_memloc(file_key, filename+"_num_blocks")
        # enc_num_blocks, _ = sym_enc_sign(
        #     file_key, filename+"_num_blocks", block_count.to_bytes(16, 'little'))
        # dataserver.Set(block_count_loc, enc_num_blocks)
>>>>>>> 43b9dc6c

        # file slice memlocs
        body_loc = generate_memloc(file_key, f'{filename}_block_{0}')
        tail_loc = generate_memloc(file_key, f'{filename}_block_{1}')

        # encrypt & sign, store body (and tail if applicable)
        enc_body, _ = sym_enc_sign(
<<<<<<< HEAD
            file_key, f'{filename}_block_{0}', body
        )
=======
            file_key, f'{filename}_block_{0}', body)
>>>>>>> 43b9dc6c
        dataserver.Set(body_loc, enc_body)

        if block_count == 2:
            enc_tail, _ = sym_enc_sign(
<<<<<<< HEAD
                file_key, f'{filename}_block_{1}', tail
            )
=======
                file_key, f'{filename}_block_{1}', tail)
>>>>>>> 43b9dc6c
            dataserver.Set(tail_loc, enc_tail)

    def download_file(self, filename: str) -> bytes:
        """
        The specification for this function is at:
        http://cs.brown.edu/courses/csci1660/dropbox-wiki/client-api/storage/download-file.html
        """
<<<<<<< HEAD
        # check if file is shared or is owned by the User
        file_key, is_owner, first_time = check_file_status(self, filename)
        if first_time == True:
=======
        # is_owner = check_owner(self, filename)
        # if you're not the owner, the file might've been revoked (and the file_key changed) so
        # update your file_key

        # get file_key
        try:
            file_key_loc = generate_memloc(
                self.base_key, filename+"_master_key")

            # decrypt base key
            enc_file_key = dataserver.Get(file_key_loc)
            file_key = sym_verify_dec(
                self.base_key, filename+"_master_key", enc_file_key)
        except ValueError:
>>>>>>> 43b9dc6c
            raise util.DropboxError("No such file found.")

        # get metadata
        try:
<<<<<<< HEAD
            block_count_loc = generate_memloc(
                file_key, filename+"_num_blocks"
            )
            enc_block_count = dataserver.Get(block_count_loc)
            block_count = int.from_bytes(sym_verify_dec(
                file_key, filename+"_num_blocks", enc_block_count), "little")
=======
            meta_loc = generate_memloc(file_key, "metadata")
            enc_meta = dataserver.Get(meta_loc)
            meta_bytes = sym_decrypt(file_key, "metadata", enc_meta)
            meta = util.BytesToObject(meta_bytes)

            block_count = meta["block_count"]
>>>>>>> 43b9dc6c
        except ValueError:
            raise util.DropboxError("File metadata corrupted.")

        if not meta["current"]:
            # call recieve_file as necessary or fail b/c you've been revoked --> remove from shared_files
            self.receive_file(filename, self.shared_files[filename])
            return self.download_file(filename)

        # iterate through all blocks and download them
        doc = bytes()
        for i in range (0, block_count):
            try:
                # retrieve block
                curr_loc = generate_memloc(
<<<<<<< HEAD
                    file_key, f'{filename}_block_{i}'
                    )
=======
                    file_key, f'{filename}_block_{i}')
>>>>>>> 43b9dc6c
                curr_block = dataserver.Get(curr_loc)

                # decrypt and verify block - this function throws util.DropboxError if integrity violation is detected
                dec_block = sym_verify_dec(
<<<<<<< HEAD
                    file_key, f'{filename}_block_{i}', curr_block
                )
=======
                    file_key, f'{filename}_block_{i}', curr_block)
>>>>>>> 43b9dc6c
            except ValueError:
                raise util.DropboxError(
                    "File could not be found due to malicious action."
                )
            
            doc += dec_block
        
        return doc

    def append_file(self, filename: str, data: bytes) -> None:
        """
        The specification for this function is at:
        http://cs.brown.edu/courses/csci1660/dropbox-wiki/client-api/storage/append-file.html
        """
<<<<<<< HEAD
        # get file_key
        file_key, is_owner, first_time = check_file_status(self, filename)
        if first_time == True:
=======
        # is_owner = check_owner(self, filename)
        # if you're not the owner, the file might've been revoked (and the file_key changed) so
        # update your file_key

        # get file_key
        try:
            file_key_loc = generate_memloc(
                self.base_key, filename+"_master_key")

            # decrypt file key
            enc_file_key = dataserver.Get(file_key_loc)
            file_key = sym_verify_dec(
                self.base_key, filename+"_master_key", enc_file_key)
        except ValueError:
>>>>>>> 43b9dc6c
            raise util.DropboxError("No such file found.")

        # get metadata
        try:
<<<<<<< HEAD
            block_count_loc = generate_memloc(
                file_key, filename+"_num_blocks"
            )
            enc_block_count = dataserver.Get(block_count_loc)
            block_count = int.from_bytes(sym_verify_dec(
                file_key, filename+"_num_blocks", enc_block_count), "little")
        except ValueError:
            raise util.DropboxError("No such file found.")
        
=======
            # download metadata
            meta_loc = generate_memloc(file_key, "metadata")
            enc_meta = dataserver.Get(meta_loc)
            meta_bytes = sym_decrypt(file_key, "metadata", enc_meta)
            meta = util.BytesToObject(meta_bytes)

            block_count = meta["block_count"]
        except ValueError:
            # failed dataserver get - no filename found (likely)
            raise util.DropboxError("No such file found")

        # if current = False, update
        if not meta["current"]:
            # call recieve_file as necessary or fail b/c you've been revoked --> remove from shared_files
            self.receive_file(filename, self.shared_files[filename])
            self.append_file(filename, data)
            return

>>>>>>> 43b9dc6c
        # get last block
        try:
            # retrieve block
            last_block_loc = generate_memloc(
<<<<<<< HEAD
                file_key, f'{filename}_block_{block_count - 1}'
            )
=======
                file_key, f'{filename}_block_{block_count - 1}')
>>>>>>> 43b9dc6c
            last_block = dataserver.Get(last_block_loc)
            
            # decrypt and verify block - this function throws util.DropboxError if integrity violation is detected
            dec_block = sym_verify_dec(
<<<<<<< HEAD
                file_key, f'{filename}_block_{block_count - 1}', last_block
            )
=======
                file_key, f'{filename}_block_{block_count - 1}', last_block)
>>>>>>> 43b9dc6c
        except ValueError:
            raise util.DropboxError("File could not be found due to malicious action.")
        
        # combine and slice
        to_append = dec_block + data
        body, tail = slice_file(to_append)

        # memlocs
        body_loc = generate_memloc(
<<<<<<< HEAD
            file_key, f'{filename}_block_{block_count - 1}'
        )

        # encrypt + sign, store body
        enc_body, _ = sym_enc_sign(
            file_key, f'{filename}_block_{block_count - 1}', body
        )
=======
            file_key, f'{filename}_block_{block_count - 1}')

        # encrypt + sign, store body
        enc_body, _ = sym_enc_sign(
            file_key, f'{filename}_block_{block_count - 1}', body)
>>>>>>> 43b9dc6c
        dataserver.Set(body_loc, enc_body)

        # if slicing is necessary - increment block_count, store tail
        if body != tail:
            tail_loc = generate_memloc(
<<<<<<< HEAD
                file_key, f'{filename}_block_{block_count}'
            )
            enc_tail, _ = sym_enc_sign(
                file_key, f'{filename}_block_{block_count}', tail
            )
=======
                file_key, f'{filename}_block_{block_count}')
            enc_tail, _ = sym_enc_sign(
                file_key, f'{filename}_block_{block_count}', tail)
>>>>>>> 43b9dc6c
            dataserver.Set(tail_loc, enc_tail)

            # increment number of blocks and re-store metadata
            block_count += 1
<<<<<<< HEAD
            enc_num_blocks, _ = sym_enc_sign(
                file_key, filename+"_num_blocks", block_count.to_bytes(16, "little")
            )
            dataserver.Set(block_count_loc, enc_num_blocks)
        
=======
            meta["block_count"] = block_count
            meta_loc = generate_memloc(file_key, "metadata")
            enc_meta, _ = sym_enc_sign(
                file_key, "metadata", util.ObjectToBytes(meta))
            dataserver.Set(meta_loc, enc_meta)

            # enc_num_blocks, _ = sym_enc_sign(
            #     file_key, filename+"_num_blocks", block_count.to_bytes(16, 'little'))
            # dataserver.Set(block_count_loc, enc_num_blocks)

>>>>>>> 43b9dc6c
    def share_file(self, filename: str, recipient: str) -> None:
        """
        The specification for this function is at:
        http://cs.brown.edu/courses/csci1660/dropbox-wiki/client-api/sharing/share-file.html
        """
<<<<<<< HEAD
        # try:
        #     file_key_loc = generate_memloc(
        #         self.base_key, filename+"_master_key"
        #     )
        #     enc_file_key = dataserver.Get(file_key_loc)
        #     file_key = sym_verify_dec(
        #         self.base_key, filename+"_master_key", enc_file_key
        #     )
        # except ValueError:
        #     raise util.DropboxError("No such file found.")
        
        # # generate memlocs for common access between User and recipient
        # sharing_string = filename+"_sharing_"+self.un+"_"+recipient
        # sharing_key = crypto.Hash(sharing_string.encode("utf-8"))[:16]
        # shared_dict_loc = generate_memloc(
        #     sharing_key, filename+"_sharing_"+self.un+"_"+recipient
        # )

        # # get recipient public key
        # try:
        #     recipient_pub_key = keyserver.Get(recipient+"_pub_key")
        # except ValueError:
        #     raise util.DropboxError("No such recipient found.")
        
        # # create assymetric key encryption and signature for file_key
        # enc_file_key, file_signature = asym_enc_sign(
        #     recipient_pub_key, self.sign_key, file_key
        # )

        # # determine if there is a shared dict already; if not, create
        # try: 
        #     dataserver.Get(shared_dict_loc)
        # except ValueError:
        #     dict_bytes = util.ObjectToBytes(dict())
        #     dataserver.Set(shared_dict_loc, dict_bytes)
        
        # # add file_key and file_signature to shared_dict_loc
        # shared_dict = util.BytesToObject(dataserver.Get(shared_dict_loc))
        # shared_dict[filename] = [enc_file_key, file_signature]
        # shared_dict_bytes = util.ObjectToBytes(shared_dict)
        # dataserver.Set(shared_dict_loc, shared_dict_bytes)

        # # add recipient to file sharing metadata
        # share_list_loc = generate_memloc(
        #     file_key, filename+"_sharing"
        # )
        # share_list = util.BytesToObject(sym_verify_dec(
        #         file_key, filename+"_sharing", dataserver.Get(share_list_loc)
        # ))
=======
        # find filename's file_key
        try:
            file_key_loc = generate_memloc(
                self.base_key, filename+"_master_key")
            enc_file_key = dataserver.Get(file_key_loc)
            file_key = sym_verify_dec(
                self.base_key, filename+"_master_key", enc_file_key)
        except ValueError:
            raise util.DropboxError("No such file found.")

        # check for duplicate share
        try:
            shared_w_loc = generate_memloc(self.base_key, "shared_with_dict")
            enc_shared_w_bytes = dataserver.Get(shared_w_loc)
            dec_shared_file_bytes = sym_verify_dec(
                self.base_key, "shared_with_dict", enc_shared_w_bytes)
            self.shared_with = util.BytesToObject(dec_shared_file_bytes)

            if filename in self.shared_with and recipient in self.shared_with[filename]:
                return
        except ValueError:
            raise util.DropboxError("shared_with dictionary not found!")

        # generate common memloc
        sharing_string = filename+"_sharing_"+self.un+"_"+recipient
        sharing_key = crypto.Hash(sharing_string.encode("utf-8"))[:16]
        shared_dict_loc = generate_memloc(
            sharing_key, filename+"_sharing_"+self.un+"_"+recipient
        )

        print(sharing_string, sharing_key, shared_dict_loc)

        # get recipient pub_key
        try:
            recipient_pub_key = keyserver.Get(recipient+"_pub_key")
        except ValueError:
            raise util.DropboxError("No such recipient found.")

        # create assymetric key encryption and signature for file_key
        enc_file_key, file_signature = asym_enc_sign(
            recipient_pub_key, self.sign_key, file_key
        )

        # determine if there is a shared dict already; if not, create
        try:
            dataserver.Get(shared_dict_loc)
        except ValueError:
            shared_dict_bytes = util.ObjectToBytes(dict())
            enc_shared_dict, _ = sym_enc_sign(
                sharing_key, sharing_string, shared_dict_bytes)
            dataserver.Set(shared_dict_loc, enc_shared_dict)

        # add file_key and file_signature to shared_dict_loc
        enc_shared_dict = dataserver.Get(shared_dict_loc)
        dec_shared_dict = sym_verify_dec(
            sharing_key, sharing_string, enc_shared_dict)
        shared_dict = util.BytesToObject(dec_shared_dict)
        shared_dict[filename] = [enc_file_key, file_signature]
        shared_dict_bytes = util.ObjectToBytes(shared_dict)
        enc_shared_dict, _ = sym_enc_sign(
            sharing_key, sharing_string, shared_dict_bytes)
        dataserver.Set(shared_dict_loc, enc_shared_dict)

        # add recipient to file sharing metadata

        # update shared_with
        if filename in self.shared_with.keys():
            self.shared_with[filename].append(recipient)
        else:
            self.shared_with[filename] = [recipient]

        # update shared_with on dataserver
        shared_with_loc = generate_memloc(
            self.base_key, "shared_with_dict")
        shared_with_bytes = util.ObjectToBytes(self.shared_with)
        enc_shared_with, _ = sym_enc_sign(
            self.base_key, "shared_with_dict", shared_with_bytes)
        dataserver.Set(shared_with_loc, enc_shared_with)

        # share_list_loc = generate_memloc(
        #     file_key, filename+"_sharing"
        # )
        # share_list = util.BytesToObject(
        #     sym_verify_dec(
        #         file_key, filename+"_sharing", dataserver.Get(share_list_loc)
        #     )
        # )
>>>>>>> 43b9dc6c
        # share_list.append(recipient)
        # enc_share_list, _ = sym_enc_sign(
        #     file_key, filename+"_sharing", util.ObjectToBytes(share_list)
        # )
        # dataserver.Set(share_list_loc, enc_share_list)
<<<<<<< HEAD
        pass
=======
>>>>>>> 43b9dc6c

    def receive_file(self, filename: str, sender: str) -> None:
        """
        The specification for this function is at:
        http://cs.brown.edu/courses/csci1660/dropbox-wiki/client-api/sharing/receive-file.html
        """
<<<<<<< HEAD
        # # retrieve file key, if exists
        # file_key = shared_file_key(self, filename, sender)

        # # store this file_key for the User
        # file_key_loc = generate_memloc(
        #     self.base_key, filename+"_master_key"
        # )
        # enc_file_key, _ = sym_enc_sign(
        #     self.base_key, filename+"_master_key", file_key
        # )
        # dataserver.Set(file_key_loc, enc_file_key)

        # # set User object to reflect new shared file
        # self.shared_files[filename] = sender
        pass
=======
        # retrieve file_key, if it exists
        try:
            sharing_string = filename+"_sharing_"+sender+"_"+self.un
            sharing_key = crypto.Hash(sharing_string.encode("utf-8"))[:16]
            shared_dict_loc = generate_memloc(
                sharing_key, filename+"_sharing_"+sender+"_"+self.un
            )
            enc_shared_dict = dataserver.Get(shared_dict_loc)
            shared_dict = util.BytesToObject(sym_verify_dec(
                sharing_key, sharing_string, enc_shared_dict))
            if len(shared_dict[filename]) == 0:
                raise util.DropboxError("File has been revoked!")
        except ValueError:
            raise util.DropboxError("No such file shared with "+self.un+".")

        # retrieve file_key and file_signature
        enc_file_key = shared_dict[filename][0]
        file_signature = shared_dict[filename][1]

        # decrypt file_key and verify signature
        try:
            crypto.SignatureVerify(
                keyserver.Get(
                    sender+"_verify_key"), enc_file_key, file_signature
            )
        except:
            raise util.DropboxError("File corrupted.")
        file_key = crypto.AsymmetricDecrypt(self.priv_key, enc_file_key)

        # store this file key for the User
        file_key_loc = generate_memloc(self.base_key, filename+"_master_key")
        enc_file_key, _ = sym_enc_sign(
            self.base_key, filename+"_master_key", file_key
        )
        dataserver.Set(file_key_loc, enc_file_key)

        # set User object to reflect new file
        self.shared_files[filename] = sender

        # push shared_file dict to dataserver
        shared_file_loc = generate_memloc(self.base_key, "shared_file_dict")
        shared_file_bytes = util.ObjectToBytes(self.shared_files)
        enc_shared_files, _ = sym_enc_sign(
            self.base_key, "shared_file_dict", shared_file_bytes)
        dataserver.Set(shared_file_loc, enc_shared_files)
>>>>>>> 43b9dc6c

    def revoke_file(self, filename: str, old_recipient: str) -> None:
        """
        The specification for this function is at:
        http://cs.brown.edu/courses/csci1660/dropbox-wiki/client-api/sharing/revoke-file.html
        """
<<<<<<< HEAD
        # # ensure that the User is the owner, and they are not revoking themselves
        # file_key, is_owner, first_time = check_file_status(self, filename)
        # if is_owner == False:
        #     raise util.DropboxError("Only the owner has file revocation privileges.")
        # if old_recipient == self.un:
        #     raise util.DropboxError("Owner cannot revoke themselves.")
        
        # # remove old_recipient from shared_list
        # try:
        #     file_key_loc = generate_memloc(
        #         self.base_key, filename+"_master_key"
        #     )
        #     enc_file_key = dataserver.Get(file_key_loc)
        #     file_key = sym_verify_dec(
        #         self.base_key, filename+"_master_key", enc_file_key
        #     )
        # except ValueError:
        #     raise util.DropboxError("No such file found.")
        
        # share_list_loc = generate_memloc(
        #     file_key, filename+"_sharing"
        # )
        # share_list = util.BytesToObject(sym_verify_dec(
        #         file_key, filename+"_sharing", dataserver.Get(share_list_loc)
        # ))
        # try:
        #     share_list.remove(old_recipient)
        # except:
        #     util.DropboxError("File is not shared with this recipient.")
        # enc_share_list, _ = sym_enc_sign(
        #     file_key, filename+"_sharing", util.ObjectToBytes(share_list)
        # )
        # dataserver.Set(share_list_loc, enc_share_list)

        # # update the owner with a new file_key
        # new_file_key = crypto.HashKDF(self.base_key, filename+crypto.SecureRandom(16).decode(errors='backslashreplace'))
        # enc_new_file_key, _ = sym_enc_sign(
        #     self.base_key, filename+"_master_key", new_file_key
        # )
        # dataserver.Set(file_key_loc, enc_new_file_key)

        # # for each user the file is shared with, share again
        # for user in share_list:
        #     self.share_file(filename, user)
        pass
=======
        # go to old metadata and set "current" to false and remove the user from the share list
        # get flie key
        try:
            file_key_loc = generate_memloc(
                self.base_key, filename+"_master_key")
            enc_file_key = dataserver.Get(file_key_loc)
            file_key = sym_verify_dec(
                self.base_key, filename+"_master_key", enc_file_key)
        except ValueError:
            raise util.DropboxError("No such file found.")

        # download old file
        data = self.download_file(filename)

        # modify "current" to be False on the old metadata
        try:
            meta_loc = generate_memloc(file_key, "metadata")
            enc_meta = dataserver.Get(meta_loc)
            meta_bytes = sym_decrypt(file_key, "metadata", enc_meta)
            meta = util.BytesToObject(meta_bytes)

            meta["current"] = False

            meta_loc = generate_memloc(file_key, "metadata")
            enc_meta, _ = sym_enc_sign(
                file_key, "metadata", util.ObjectToBytes(meta))
            dataserver.Set(meta_loc, enc_meta)
        except ValueError:
            raise util.DropboxError("File metadata corrupted.")

        # create a new base key and store it at our memloc for the file's master key
        new_file_key = crypto.HashKDF(
            self.base_key, filename+crypto.SecureRandom(16).decode(errors='backslashreplace'))
        # encrypt & store file key
        enc_file_key, _ = sym_enc_sign(
            self.base_key, filename+"_master_key", new_file_key)
        dataserver.Set(file_key_loc, enc_file_key)

        # initialize metadata; then store
        meta = dict()
        meta["current"] = True
        meta["block_count"] = 0
        meta_loc = generate_memloc(new_file_key, "metadata")
        enc_meta, _ = sym_enc_sign(
            new_file_key, "metadata", util.ObjectToBytes(meta))
        dataserver.Set(meta_loc, enc_meta)

        # remove the key from the user's shared_with dict
        # pull shared_with
        try:
            shared_w_loc = generate_memloc(self.base_key, "shared_with_dict")
            enc_shared_w_bytes = dataserver.Get(shared_w_loc)
            dec_shared_file_bytes = sym_verify_dec(
                self.base_key, "shared_with_dict", enc_shared_w_bytes)
            self.shared_with = util.BytesToObject(dec_shared_file_bytes)
        except ValueError:
            raise util.DropboxError("shared_with dictionary not found!")

        # remove from shared_with
        self.shared_with[filename].remove(old_recipient)

        # remove from shared dict
        try:
            sharing_string = filename+"_sharing_"+self.un+"_"+old_recipient
            sharing_key = crypto.Hash(sharing_string.encode("utf-8"))[:16]
            shared_dict_loc = generate_memloc(sharing_key, sharing_string)

            enc_shared_dict = dataserver.Get(shared_dict_loc)
            shared_dict = util.BytesToObject(sym_verify_dec(
                sharing_key, sharing_string, enc_shared_dict))

            shared_dict[filename] = []

            # add file_key and file_signature to shared_dict_loc
            shared_dict_bytes = util.ObjectToBytes(shared_dict)
            enc_shared_dict, _ = sym_enc_sign(
                sharing_key, sharing_string, shared_dict_bytes)
            dataserver.Set(shared_dict_loc, enc_shared_dict)
        except ValueError:
            raise util.DropboxError("No such file shared with "+self.un+".")

        # call upload_flie on the key
        self.upload_file(filename, data)

        # call share_file on the file for each user in the shared list
        for recipient in self.shared_with[filename]:
            self.share_file(filename, recipient)

        # update shared_with on dataserver
        shared_with_loc = generate_memloc(
            self.base_key, "shared_with_dict")
        shared_with_bytes = util.ObjectToBytes(self.shared_with)
        enc_shared_with, _ = sym_enc_sign(
            self.base_key, "shared_with_dict", shared_with_bytes)
        dataserver.Set(shared_with_loc, enc_shared_with)


def check_owner(self: User, filename: str) -> str:
    """
    Based on a User object and a filename, determines who the owner User is.

    Parameters:
        - self: a User object
        - filename: a filename string
    Returns:
        - a string representing the username of the owner User
    """
    if len(self.shared_files) == 0:
        return self.un
    elif filename in self.shared_files:
        return self.shared_files[filename]
    else:
        return self.un
>>>>>>> 43b9dc6c

def check_file_status(self: User, filename: str) -> None:
    """
    Given a User object and a filename, returns the file_key for the User, 
    if it exists, a boolean corresponding to if the file is owned by the User,
    and a boolean corresponding to if this is the first time the file is uploaded.
    """
    # check if it's a shared file
    if filename in self.shared_files:
        # self.receive_file(filename, self.shared_files[filename])
        file_key_loc = generate_memloc(self.base_key, filename+"_master_key")
        file_key = sym_verify_dec(self.base_key, filename+"_master_key", enc_file_key)
        return file_key, False, False
    # if it's not shared with the User, check if it already exists
    else:
        file_key_loc = generate_memloc(self.base_key, filename+"_master_key")
        try:
            enc_file_key = dataserver.Get(file_key_loc)
        # if the file doesn't exist, return
        except ValueError:
            return None, True, True
    
    # if the file exists and it's owned by the User
    file_key = sym_verify_dec(self.base_key, filename+"_master_key", enc_file_key)
    return file_key, True, False

def shared_file_key(self: User, filename: str, sender: str) -> bytes:
    """
    Given a User object, a filename, and the sender of the file, returns the
    file_key used by the User to access the file. 
    Assumes that the filename is shared by the sender to the User.
    """
    # create sharing_string and find the shared memloc
    sharing_string = filename+"_sharing_"+sender+"_"+self.un
    sharing_key = crypto.Hash(sharing_string.encode("utf-8"))[:16]
    shared_dict_loc = generate_memloc(
            sharing_key, filename+"_sharing_"+sender+"_"+self.un
        )
    
    # get the shared_dict and extract file elements
    try:
        shared_dict_bytes = dataserver.Get(shared_dict_loc)
    except ValueError:
        raise util.DropboxError("No such file shared by sender.")
    shared_dict = util.BytesToObject(shared_dict_bytes)
    file_elements = shared_dict[filename]
    enc_file_key = file_elements[0]
    file_signature = file_elements[1]

    # verify integrity
    try:
        crypto.SignatureVerify(
            keyserver.Get(sender+"_verify_key"),
            enc_file_key,
            file_signature
        )
    except:
        raise util.DropboxError("File corrupted.")
    
    # decrypt file_key and return
    file_key = crypto.AsymmetricDecrypt(self.priv_key, enc_file_key)
    return file_key

def slice_file(data: bytes) -> tuple[bytes, bytes]:
    """
    Splits a given file into a body and tail consisting of the last 16 bytes of the file.
    If the file is less than 16 bytes long, just returns the entire file for both outputs

    Parameters:
        - data: data to be sliced
    Returns:
        - body: the entirety of the file, minus the last 16 bytes of the file.
        - tail: the last 16 bytes of the file.
    """
    size = len(data)

    # data is smaller than 16 bytes - no need to slice
    if size <= 16:
        return data, data

    # take at most the last 16 bytes
    tail_size = size % 16 if size % 16 != 0 else 16
    body = data[0:size - tail_size]
    tail = data[size - tail_size:size]

    return body, tail


def encrypt(base_key: bytes, purpose: str, data: bytes) -> bytes:
    """
    Derives a new key from the base_key to encrypt the given data

    Parameters:
        - base_key: the base key to be used with HashKDF, unique to each user
        - purpose: the purpose to be used with HashKDF, describing the data being encrypted
        - data: the data being encrypted
    Returns:
        - the data encrypted symmetrically with a key derived from the given base key and purpose.
    """
    enc_key = crypto.HashKDF(base_key, purpose+"_sym_enc")
    enc_data = crypto.SymmetricEncrypt(enc_key, crypto.SecureRandom(16), data)
    return enc_data


def sym_decrypt(base_key: bytes, purpose: str, data: bytes) -> bytes:
    """
    Derives a new key from the base_key to decrypt the given data.

    Parameters:
        - base_key: the base key to be used with HashKDF, unique to each user
        - purpose: the purpose to be used with HashKDF, describing the data being decrypted
        - data: the data being decrypted
    Returns:
        - the data decrypted symmetrically with a key derived from the given base key and purpose.
    """
    enc_key = crypto.HashKDF(base_key, purpose+"_sym_enc")
    dec_data = crypto.SymmetricDecrypt(enc_key, data)
    return dec_data


def sym_hmac(base_key: bytes, purpose: str, data: bytes) -> bytes:
    """
    Generates an HMAC for the given data. Must only be called on data that has already been
    encrypted with a different key.

    Parameters:
        - base_key: the base key to be used with HashKDF, unique to each user
        - purpose: the purpose to be used with HashKDF, describing the data being HMAC'ed
        - data: the data being HMAC'ed. Must be encrypted symmetrically beforehand using a different key.
    Returns:
        - the HMAC of the data with a key derived from the given base key and purpose.
    """
    sign_key = crypto.HashKDF(base_key, purpose+"_sym_sign")
    hmac = crypto.HMAC(sign_key, data)
    return hmac


def sym_enc_sign(base_key: bytes, purpose: str, data: bytes) -> None:
    """
    Derives a new key from the base_key to encrypt the given data, then HMACs the encrypted data
    and stores the HMAC in the dataserver (encrypt-then-MAC). Should be used for most storage purposes.

    Parameters:
        - base_key: the base key to be used with HashKDF, unique to each user
        - purpose: the purpose to be used with HashKDF, describing the data being encrypted
        - data: the data being encrypted
    Returns:
        - enc_data: the data encrypted symmetrically with a key derived from the given base key and purpose.
        - hmac: the HMAC of the encrypted data. 
    """
    enc_data = encrypt(base_key, purpose, data)
    hmac = sym_hmac(base_key, purpose, enc_data)
    dataserver.Set(generate_memloc(base_key, purpose+"_hmac_store"), hmac)
    return enc_data, hmac


def asym_enc_sign(enc_key: crypto.AsymmetricEncryptKey,
                  sign_key: crypto.SignatureSignKey, data: bytes) -> tuple[bytes, bytes]:
    """
    Asymmetrically encrypts and then digitally signs some data.
    Parameters:
        - enc_key: the assymetric encryption key
        - sign_key: the digital signature key
        - data: the data to encrypt and sign
    Returns;
        - a tuple containing the data encrypted by enc_key, and a signature using the sign_key
    """
    enc_data = crypto.AsymmetricEncrypt(enc_key, data)
    sign_data = crypto.SignatureSign(sign_key, enc_data)
    return enc_data, sign_data


def sym_verify_dec(base_key: bytes, purpose: str, data: bytes) -> bytes:
    """
    HMACs the encrypted dataand comapres the generated HMAC with the corresponding HMAC stored
    on the dataserver. Raises an error if an integrity violation is detected or returns the decrypted
    data if no violation is detected. Should be used for most retrieval purposes.

    Parameters:
        - base_key: the base key to be used with HashKDF, unique to each user
        - purpose: the purpose to be used with HashKDF, describing the data being decrypted
        - data: the data being decrypted
    Raises:
        - util.DropboxError if the stored and generated HMACs do not match.
    Returns:
        - the data decrypted symmetrically with a key derived from the given base key and purpose.
    """
    hmac = sym_hmac(base_key, purpose, data)
    try:
        stored_hmac = dataserver.Get(
            generate_memloc(base_key, purpose+"_hmac_store"))
    except ValueError:
        util.DropboxError("No signature stored")

    if not crypto.HMACEqual(hmac, stored_hmac):
        util.DropboxError("Integrity error - HMAC could not be verified")

    dec_data = sym_decrypt(base_key, purpose, data)

    return dec_data


def generate_memloc(base_key: bytes, purpose: str) -> memloc:
    """
    Generates a memloc for the given purpose from the given base_key using HashKDF.

    Parameters:
        - base_key: the base key to be used with HashKDF, unique to each user
        - purpose: the purpose to be used with HashKDF, describing the data being stored
    Returns:
        - a unique Memloc generated from the given base_key and purpose
    """
    bytestring = crypto.HashKDF(base_key, purpose+"_memloc")
    return memloc.MakeFromBytes(bytestring)

def asym_enc_sign(enc_key: crypto.AsymmetricEncryptKey, 
                  sign_key: crypto.SignatureSignKey, data: bytes) -> None:
    """
    Asymmetrically encrypts and then digitally signs some data.

    Parameters:
        - enc_key: the assymetric encryption key
        - sign_key: the digital signature key
        - data: the data to encrypt and sign
    """
    enc_data = crypto.AsymmetricEncrypt(enc_key, data)
    sign_data = crypto.SignatureSign(sign_key, enc_data)
    return enc_data, sign_data

def create_user(username: str, password: str) -> User:
    """
    The specification for this function is at:
    http://cs.brown.edu/courses/csci1660/dropbox-wiki/client-api/authentication/create-user.html
    """
    # Initialize necessary keys
    pub_key, priv_key = crypto.AsymmetricKeyGen()
    verify_key, sign_key = crypto.SignatureKeyGen()
    shared_files = dict()

    # Initialize User object
    current_user = User(username, password, pub_key,
                        priv_key, verify_key, sign_key, shared_files)

    # Check if username is already taken, or is empty string
    if username == "":
        raise util.DropboxError("Usernames cannot be empty.")

    try:
        keyserver.Get(username+"_pub_key")
    except ValueError:  # if no entry with the same username exists in keyserver, we may continue
        pass
    else:
        raise util.DropboxError(
            "Username already exists; please choose a new username.")

    # Store public keys in the Keyserver
    keyserver.Set(username+"_pub_key",
                  pub_key)
    keyserver.Set(username+"_verify_key",
                  verify_key)

    # Store private keys in the Dataserver
    dataserver.Set(generate_memloc(current_user.base_key, username+"_priv_key_storage"),
                   encrypt(current_user.base_key,
                           "_priv_key_storage", bytes(priv_key))
                   )
    dataserver.Set(generate_memloc(current_user.base_key, username+"_sign_key_storage"),
                   encrypt(current_user.base_key,
                           "_sign_key_storage", bytes(sign_key))
                   )

    return current_user


def authenticate_user(username: str, password: str) -> User:
    """
    The specification for this function is at:
    http://cs.brown.edu/courses/csci1660/dropbox-wiki/client-api/authentication/authenticate-user.html
    """
    # Initialize a User object
    current_user = User(username, password)

    # call authenticate method to fill out keys
    current_user.authenticate(username, password)

    # If both pass, return the User object
    return current_user


<<<<<<< HEAD
u = create_user("John", "pw")
u2 = create_user("Paul", "pw")

u.upload_file("file1", b"some_contents")
u.share_file("file1", "Paul")
print(u.download_file("file1"))

u2.receive_file("file1", "John")
=======
# u1 = create_user("Paul", "pw")
# u2 = create_user("John", "pw")

# u1.upload_file("file1", b"content")
# u1.append_file("file1", b"_morecontent")
# # print(u1.download_file("file1"))

# u1.share_file("file1", "John")
# u2.receive_file("file1", "Paul")
# print(u2.download_file("file1"))
# u2.upload_file("file1", b"different_content")
# print(u2.download_file("file1"))
# print(u1.download_file("file1"))
# u2.append_file("file1", b"_andevenmore")
# print(u2.download_file("file1"))
# print(u1.download_file("file1"))
>>>>>>> 43b9dc6c
<|MERGE_RESOLUTION|>--- conflicted
+++ resolved
@@ -40,11 +40,7 @@
             - priv_key: crypto.AsymmetricDecryptKey - private decryption key of the User
             - verify_key: crypto.SignatureVerifyKey - public verification key of the User
             - sign_key: crypto.SignatureSignKey - private signature key of the User
-<<<<<<< HEAD
-            - shared_files: dictionary - shared filenames as keys, file owner as value
-=======
             - shared_files: dictionary - stores filenames and owners of files shared to the User
->>>>>>> 43b9dc6c
         Fields:
             - un: str - username of the User
             - base_key - base key of the User, used to generate other symmetric keys and memlocs
@@ -52,11 +48,7 @@
             - priv_key: crypto.AsymmetricDecryptKey - private decryption key of the User
             - verify_key: crypto.SignatureVerifyKey - public verification key of the User
             - sign_key: crypto.SignatureSignKey - private signature key of the User
-<<<<<<< HEAD
-            - shared_files: dictionary - shared filenames as keys, file owner as value
-=======
             - shared_files: dictionary - stores filenames and owners of files shared to the User
->>>>>>> 43b9dc6c
         """
         if len(args) == 2:
             self.un, pw = args[0], args[1]
@@ -183,19 +175,6 @@
         The specification for this function is at:
         http://cs.brown.edu/courses/csci1660/dropbox-wiki/client-api/storage/upload-file.html
         """
-<<<<<<< HEAD
-        # check if file is shared, exists for the User, or doesn't exist
-        file_key, is_owner, first_time = check_file_status(self, filename)
-             
-        # if the file doesn't exist yet, create a file_key, encrypt/sign it, and store it
-        if first_time == True:
-            file_key = crypto.HashKDF(self.base_key, filename+crypto.SecureRandom(16).decode(errors='backslashreplace'))
-            file_key_loc = generate_memloc(self.base_key, filename+"_master_key")
-            
-            enc_file_key, _ = sym_enc_sign(self.base_key, filename+"_master_key", file_key)
-            dataserver.Set(file_key_loc, enc_file_key)
-        
-=======
         # is_owner = check_owner(self, filename)
         # if you're not the owner, the file might've been revoked (and the file_key changed) so
         # update your file_key
@@ -226,7 +205,6 @@
                 self.base_key, filename+"_master_key", file_key)
             dataserver.Set(file_key_loc, enc_file_key)
 
->>>>>>> 43b9dc6c
         # slice file
         body, tail = slice_file(data)
         block_count = 2
@@ -235,26 +213,6 @@
         if body == tail:
             block_count = 1
 
-<<<<<<< HEAD
-        # if necessary, initialize and store sharing metadata
-        if first_time == True:
-            share_list = util.ObjectToBytes([self.un])
-            share_list_loc = generate_memloc(
-                file_key, filename+"_sharing"
-            )
-            enc_sharing, _ = sym_enc_sign(
-                file_key, filename+"_sharing", share_list
-            )
-            dataserver.Set(share_list_loc, enc_sharing)
-
-        block_count_loc = generate_memloc(
-            file_key, filename+"_num_blocks"
-        )
-        enc_num_blocks, _ = sym_enc_sign(
-            file_key, filename+"_num_blocks", block_count.to_bytes(16, 'little')
-        )
-        dataserver.Set(block_count_loc, enc_num_blocks)
-=======
         # if necessary, initialize metadata; then store
         if generate_metadata == True:
             # share_list = util.ObjectToBytes([self.un])
@@ -280,7 +238,6 @@
         # enc_num_blocks, _ = sym_enc_sign(
         #     file_key, filename+"_num_blocks", block_count.to_bytes(16, 'little'))
         # dataserver.Set(block_count_loc, enc_num_blocks)
->>>>>>> 43b9dc6c
 
         # file slice memlocs
         body_loc = generate_memloc(file_key, f'{filename}_block_{0}')
@@ -288,22 +245,12 @@
 
         # encrypt & sign, store body (and tail if applicable)
         enc_body, _ = sym_enc_sign(
-<<<<<<< HEAD
-            file_key, f'{filename}_block_{0}', body
-        )
-=======
             file_key, f'{filename}_block_{0}', body)
->>>>>>> 43b9dc6c
         dataserver.Set(body_loc, enc_body)
 
         if block_count == 2:
             enc_tail, _ = sym_enc_sign(
-<<<<<<< HEAD
-                file_key, f'{filename}_block_{1}', tail
-            )
-=======
                 file_key, f'{filename}_block_{1}', tail)
->>>>>>> 43b9dc6c
             dataserver.Set(tail_loc, enc_tail)
 
     def download_file(self, filename: str) -> bytes:
@@ -311,11 +258,6 @@
         The specification for this function is at:
         http://cs.brown.edu/courses/csci1660/dropbox-wiki/client-api/storage/download-file.html
         """
-<<<<<<< HEAD
-        # check if file is shared or is owned by the User
-        file_key, is_owner, first_time = check_file_status(self, filename)
-        if first_time == True:
-=======
         # is_owner = check_owner(self, filename)
         # if you're not the owner, the file might've been revoked (and the file_key changed) so
         # update your file_key
@@ -330,26 +272,16 @@
             file_key = sym_verify_dec(
                 self.base_key, filename+"_master_key", enc_file_key)
         except ValueError:
->>>>>>> 43b9dc6c
             raise util.DropboxError("No such file found.")
 
         # get metadata
         try:
-<<<<<<< HEAD
-            block_count_loc = generate_memloc(
-                file_key, filename+"_num_blocks"
-            )
-            enc_block_count = dataserver.Get(block_count_loc)
-            block_count = int.from_bytes(sym_verify_dec(
-                file_key, filename+"_num_blocks", enc_block_count), "little")
-=======
             meta_loc = generate_memloc(file_key, "metadata")
             enc_meta = dataserver.Get(meta_loc)
             meta_bytes = sym_decrypt(file_key, "metadata", enc_meta)
             meta = util.BytesToObject(meta_bytes)
 
             block_count = meta["block_count"]
->>>>>>> 43b9dc6c
         except ValueError:
             raise util.DropboxError("File metadata corrupted.")
 
@@ -364,22 +296,12 @@
             try:
                 # retrieve block
                 curr_loc = generate_memloc(
-<<<<<<< HEAD
-                    file_key, f'{filename}_block_{i}'
-                    )
-=======
                     file_key, f'{filename}_block_{i}')
->>>>>>> 43b9dc6c
                 curr_block = dataserver.Get(curr_loc)
 
                 # decrypt and verify block - this function throws util.DropboxError if integrity violation is detected
                 dec_block = sym_verify_dec(
-<<<<<<< HEAD
-                    file_key, f'{filename}_block_{i}', curr_block
-                )
-=======
                     file_key, f'{filename}_block_{i}', curr_block)
->>>>>>> 43b9dc6c
             except ValueError:
                 raise util.DropboxError(
                     "File could not be found due to malicious action."
@@ -394,11 +316,6 @@
         The specification for this function is at:
         http://cs.brown.edu/courses/csci1660/dropbox-wiki/client-api/storage/append-file.html
         """
-<<<<<<< HEAD
-        # get file_key
-        file_key, is_owner, first_time = check_file_status(self, filename)
-        if first_time == True:
-=======
         # is_owner = check_owner(self, filename)
         # if you're not the owner, the file might've been revoked (and the file_key changed) so
         # update your file_key
@@ -413,22 +330,10 @@
             file_key = sym_verify_dec(
                 self.base_key, filename+"_master_key", enc_file_key)
         except ValueError:
->>>>>>> 43b9dc6c
             raise util.DropboxError("No such file found.")
 
         # get metadata
         try:
-<<<<<<< HEAD
-            block_count_loc = generate_memloc(
-                file_key, filename+"_num_blocks"
-            )
-            enc_block_count = dataserver.Get(block_count_loc)
-            block_count = int.from_bytes(sym_verify_dec(
-                file_key, filename+"_num_blocks", enc_block_count), "little")
-        except ValueError:
-            raise util.DropboxError("No such file found.")
-        
-=======
             # download metadata
             meta_loc = generate_memloc(file_key, "metadata")
             enc_meta = dataserver.Get(meta_loc)
@@ -447,27 +352,16 @@
             self.append_file(filename, data)
             return
 
->>>>>>> 43b9dc6c
         # get last block
         try:
             # retrieve block
             last_block_loc = generate_memloc(
-<<<<<<< HEAD
-                file_key, f'{filename}_block_{block_count - 1}'
-            )
-=======
                 file_key, f'{filename}_block_{block_count - 1}')
->>>>>>> 43b9dc6c
             last_block = dataserver.Get(last_block_loc)
             
             # decrypt and verify block - this function throws util.DropboxError if integrity violation is detected
             dec_block = sym_verify_dec(
-<<<<<<< HEAD
-                file_key, f'{filename}_block_{block_count - 1}', last_block
-            )
-=======
                 file_key, f'{filename}_block_{block_count - 1}', last_block)
->>>>>>> 43b9dc6c
         except ValueError:
             raise util.DropboxError("File could not be found due to malicious action.")
         
@@ -477,48 +371,23 @@
 
         # memlocs
         body_loc = generate_memloc(
-<<<<<<< HEAD
-            file_key, f'{filename}_block_{block_count - 1}'
-        )
-
-        # encrypt + sign, store body
-        enc_body, _ = sym_enc_sign(
-            file_key, f'{filename}_block_{block_count - 1}', body
-        )
-=======
             file_key, f'{filename}_block_{block_count - 1}')
 
         # encrypt + sign, store body
         enc_body, _ = sym_enc_sign(
             file_key, f'{filename}_block_{block_count - 1}', body)
->>>>>>> 43b9dc6c
         dataserver.Set(body_loc, enc_body)
 
         # if slicing is necessary - increment block_count, store tail
         if body != tail:
             tail_loc = generate_memloc(
-<<<<<<< HEAD
-                file_key, f'{filename}_block_{block_count}'
-            )
-            enc_tail, _ = sym_enc_sign(
-                file_key, f'{filename}_block_{block_count}', tail
-            )
-=======
                 file_key, f'{filename}_block_{block_count}')
             enc_tail, _ = sym_enc_sign(
                 file_key, f'{filename}_block_{block_count}', tail)
->>>>>>> 43b9dc6c
             dataserver.Set(tail_loc, enc_tail)
 
             # increment number of blocks and re-store metadata
             block_count += 1
-<<<<<<< HEAD
-            enc_num_blocks, _ = sym_enc_sign(
-                file_key, filename+"_num_blocks", block_count.to_bytes(16, "little")
-            )
-            dataserver.Set(block_count_loc, enc_num_blocks)
-        
-=======
             meta["block_count"] = block_count
             meta_loc = generate_memloc(file_key, "metadata")
             enc_meta, _ = sym_enc_sign(
@@ -529,63 +398,11 @@
             #     file_key, filename+"_num_blocks", block_count.to_bytes(16, 'little'))
             # dataserver.Set(block_count_loc, enc_num_blocks)
 
->>>>>>> 43b9dc6c
     def share_file(self, filename: str, recipient: str) -> None:
         """
         The specification for this function is at:
         http://cs.brown.edu/courses/csci1660/dropbox-wiki/client-api/sharing/share-file.html
         """
-<<<<<<< HEAD
-        # try:
-        #     file_key_loc = generate_memloc(
-        #         self.base_key, filename+"_master_key"
-        #     )
-        #     enc_file_key = dataserver.Get(file_key_loc)
-        #     file_key = sym_verify_dec(
-        #         self.base_key, filename+"_master_key", enc_file_key
-        #     )
-        # except ValueError:
-        #     raise util.DropboxError("No such file found.")
-        
-        # # generate memlocs for common access between User and recipient
-        # sharing_string = filename+"_sharing_"+self.un+"_"+recipient
-        # sharing_key = crypto.Hash(sharing_string.encode("utf-8"))[:16]
-        # shared_dict_loc = generate_memloc(
-        #     sharing_key, filename+"_sharing_"+self.un+"_"+recipient
-        # )
-
-        # # get recipient public key
-        # try:
-        #     recipient_pub_key = keyserver.Get(recipient+"_pub_key")
-        # except ValueError:
-        #     raise util.DropboxError("No such recipient found.")
-        
-        # # create assymetric key encryption and signature for file_key
-        # enc_file_key, file_signature = asym_enc_sign(
-        #     recipient_pub_key, self.sign_key, file_key
-        # )
-
-        # # determine if there is a shared dict already; if not, create
-        # try: 
-        #     dataserver.Get(shared_dict_loc)
-        # except ValueError:
-        #     dict_bytes = util.ObjectToBytes(dict())
-        #     dataserver.Set(shared_dict_loc, dict_bytes)
-        
-        # # add file_key and file_signature to shared_dict_loc
-        # shared_dict = util.BytesToObject(dataserver.Get(shared_dict_loc))
-        # shared_dict[filename] = [enc_file_key, file_signature]
-        # shared_dict_bytes = util.ObjectToBytes(shared_dict)
-        # dataserver.Set(shared_dict_loc, shared_dict_bytes)
-
-        # # add recipient to file sharing metadata
-        # share_list_loc = generate_memloc(
-        #     file_key, filename+"_sharing"
-        # )
-        # share_list = util.BytesToObject(sym_verify_dec(
-        #         file_key, filename+"_sharing", dataserver.Get(share_list_loc)
-        # ))
-=======
         # find filename's file_key
         try:
             file_key_loc = generate_memloc(
@@ -673,39 +490,17 @@
         #         file_key, filename+"_sharing", dataserver.Get(share_list_loc)
         #     )
         # )
->>>>>>> 43b9dc6c
         # share_list.append(recipient)
         # enc_share_list, _ = sym_enc_sign(
         #     file_key, filename+"_sharing", util.ObjectToBytes(share_list)
         # )
         # dataserver.Set(share_list_loc, enc_share_list)
-<<<<<<< HEAD
-        pass
-=======
->>>>>>> 43b9dc6c
 
     def receive_file(self, filename: str, sender: str) -> None:
         """
         The specification for this function is at:
         http://cs.brown.edu/courses/csci1660/dropbox-wiki/client-api/sharing/receive-file.html
         """
-<<<<<<< HEAD
-        # # retrieve file key, if exists
-        # file_key = shared_file_key(self, filename, sender)
-
-        # # store this file_key for the User
-        # file_key_loc = generate_memloc(
-        #     self.base_key, filename+"_master_key"
-        # )
-        # enc_file_key, _ = sym_enc_sign(
-        #     self.base_key, filename+"_master_key", file_key
-        # )
-        # dataserver.Set(file_key_loc, enc_file_key)
-
-        # # set User object to reflect new shared file
-        # self.shared_files[filename] = sender
-        pass
-=======
         # retrieve file_key, if it exists
         try:
             sharing_string = filename+"_sharing_"+sender+"_"+self.un
@@ -751,60 +546,12 @@
         enc_shared_files, _ = sym_enc_sign(
             self.base_key, "shared_file_dict", shared_file_bytes)
         dataserver.Set(shared_file_loc, enc_shared_files)
->>>>>>> 43b9dc6c
 
     def revoke_file(self, filename: str, old_recipient: str) -> None:
         """
         The specification for this function is at:
         http://cs.brown.edu/courses/csci1660/dropbox-wiki/client-api/sharing/revoke-file.html
         """
-<<<<<<< HEAD
-        # # ensure that the User is the owner, and they are not revoking themselves
-        # file_key, is_owner, first_time = check_file_status(self, filename)
-        # if is_owner == False:
-        #     raise util.DropboxError("Only the owner has file revocation privileges.")
-        # if old_recipient == self.un:
-        #     raise util.DropboxError("Owner cannot revoke themselves.")
-        
-        # # remove old_recipient from shared_list
-        # try:
-        #     file_key_loc = generate_memloc(
-        #         self.base_key, filename+"_master_key"
-        #     )
-        #     enc_file_key = dataserver.Get(file_key_loc)
-        #     file_key = sym_verify_dec(
-        #         self.base_key, filename+"_master_key", enc_file_key
-        #     )
-        # except ValueError:
-        #     raise util.DropboxError("No such file found.")
-        
-        # share_list_loc = generate_memloc(
-        #     file_key, filename+"_sharing"
-        # )
-        # share_list = util.BytesToObject(sym_verify_dec(
-        #         file_key, filename+"_sharing", dataserver.Get(share_list_loc)
-        # ))
-        # try:
-        #     share_list.remove(old_recipient)
-        # except:
-        #     util.DropboxError("File is not shared with this recipient.")
-        # enc_share_list, _ = sym_enc_sign(
-        #     file_key, filename+"_sharing", util.ObjectToBytes(share_list)
-        # )
-        # dataserver.Set(share_list_loc, enc_share_list)
-
-        # # update the owner with a new file_key
-        # new_file_key = crypto.HashKDF(self.base_key, filename+crypto.SecureRandom(16).decode(errors='backslashreplace'))
-        # enc_new_file_key, _ = sym_enc_sign(
-        #     self.base_key, filename+"_master_key", new_file_key
-        # )
-        # dataserver.Set(file_key_loc, enc_new_file_key)
-
-        # # for each user the file is shared with, share again
-        # for user in share_list:
-        #     self.share_file(filename, user)
-        pass
-=======
         # go to old metadata and set "current" to false and remove the user from the share list
         # get flie key
         try:
@@ -918,69 +665,7 @@
         return self.shared_files[filename]
     else:
         return self.un
->>>>>>> 43b9dc6c
-
-def check_file_status(self: User, filename: str) -> None:
-    """
-    Given a User object and a filename, returns the file_key for the User, 
-    if it exists, a boolean corresponding to if the file is owned by the User,
-    and a boolean corresponding to if this is the first time the file is uploaded.
-    """
-    # check if it's a shared file
-    if filename in self.shared_files:
-        # self.receive_file(filename, self.shared_files[filename])
-        file_key_loc = generate_memloc(self.base_key, filename+"_master_key")
-        file_key = sym_verify_dec(self.base_key, filename+"_master_key", enc_file_key)
-        return file_key, False, False
-    # if it's not shared with the User, check if it already exists
-    else:
-        file_key_loc = generate_memloc(self.base_key, filename+"_master_key")
-        try:
-            enc_file_key = dataserver.Get(file_key_loc)
-        # if the file doesn't exist, return
-        except ValueError:
-            return None, True, True
-    
-    # if the file exists and it's owned by the User
-    file_key = sym_verify_dec(self.base_key, filename+"_master_key", enc_file_key)
-    return file_key, True, False
-
-def shared_file_key(self: User, filename: str, sender: str) -> bytes:
-    """
-    Given a User object, a filename, and the sender of the file, returns the
-    file_key used by the User to access the file. 
-    Assumes that the filename is shared by the sender to the User.
-    """
-    # create sharing_string and find the shared memloc
-    sharing_string = filename+"_sharing_"+sender+"_"+self.un
-    sharing_key = crypto.Hash(sharing_string.encode("utf-8"))[:16]
-    shared_dict_loc = generate_memloc(
-            sharing_key, filename+"_sharing_"+sender+"_"+self.un
-        )
-    
-    # get the shared_dict and extract file elements
-    try:
-        shared_dict_bytes = dataserver.Get(shared_dict_loc)
-    except ValueError:
-        raise util.DropboxError("No such file shared by sender.")
-    shared_dict = util.BytesToObject(shared_dict_bytes)
-    file_elements = shared_dict[filename]
-    enc_file_key = file_elements[0]
-    file_signature = file_elements[1]
-
-    # verify integrity
-    try:
-        crypto.SignatureVerify(
-            keyserver.Get(sender+"_verify_key"),
-            enc_file_key,
-            file_signature
-        )
-    except:
-        raise util.DropboxError("File corrupted.")
-    
-    # decrypt file_key and return
-    file_key = crypto.AsymmetricDecrypt(self.priv_key, enc_file_key)
-    return file_key
+
 
 def slice_file(data: bytes) -> tuple[bytes, bytes]:
     """
@@ -1208,16 +893,6 @@
     return current_user
 
 
-<<<<<<< HEAD
-u = create_user("John", "pw")
-u2 = create_user("Paul", "pw")
-
-u.upload_file("file1", b"some_contents")
-u.share_file("file1", "Paul")
-print(u.download_file("file1"))
-
-u2.receive_file("file1", "John")
-=======
 # u1 = create_user("Paul", "pw")
 # u2 = create_user("John", "pw")
 
@@ -1233,5 +908,4 @@
 # print(u1.download_file("file1"))
 # u2.append_file("file1", b"_andevenmore")
 # print(u2.download_file("file1"))
-# print(u1.download_file("file1"))
->>>>>>> 43b9dc6c
+# print(u1.download_file("file1"))